--- conflicted
+++ resolved
@@ -99,13 +99,6 @@
     viewModel.showLoading.observe(viewLifecycleOwner) {
       citySelectRefreshView.isRefreshing = it == true
     }
-<<<<<<< HEAD
-
-    /*viewModel.shouldRefreshSelectedCities.observe(viewLifecycleOwner, Observer {
-      viewModel.citySelectItems.observe(viewLifecycleOwner, historyCitySelectAdapter)
-    })*/
-=======
->>>>>>> b0960b32
 
     viewModel.requestLocationPermission.observe(viewLifecycleOwner) { event ->
       event?.getContentIfNotHandled()?.let {
