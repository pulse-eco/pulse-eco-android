package com.netcetera.skopjepulse

class Constants {
  /**
   * const string for sharedPreferences
   */
  companion object {
    const val SELECTED_CITIES = "selected_cities"
<<<<<<< HEAD
    const val LANGUAGE_CODE = "language_code"
=======
    const val MONTH_DAY_YEAR_DATE_FORMAT = "MMM dd yyyy"
    const val FULL_DATE_FORMAT = "yyyy-MM-dd'T'HH:mm:ssXXX"
    const val SENSOR_ID_FOR_AVERAGE_WEEKLY_DATA_FOR_WHOLE_CITY = "-1"
>>>>>>> 9791c73e
  }
}<|MERGE_RESOLUTION|>--- conflicted
+++ resolved
@@ -6,12 +6,9 @@
    */
   companion object {
     const val SELECTED_CITIES = "selected_cities"
-<<<<<<< HEAD
     const val LANGUAGE_CODE = "language_code"
-=======
     const val MONTH_DAY_YEAR_DATE_FORMAT = "MMM dd yyyy"
     const val FULL_DATE_FORMAT = "yyyy-MM-dd'T'HH:mm:ssXXX"
     const val SENSOR_ID_FOR_AVERAGE_WEEKLY_DATA_FOR_WHOLE_CITY = "-1"
->>>>>>> 9791c73e
   }
 }