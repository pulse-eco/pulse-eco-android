package com.netcetera.skopjepulse.map

import android.animation.ValueAnimator
import android.graphics.Color
import android.os.Bundle
import android.view.LayoutInflater
import android.view.View
import android.view.ViewGroup
import android.view.animation.AccelerateDecelerateInterpolator
import android.widget.TextView
import androidx.constraintlayout.widget.ConstraintLayout
import androidx.constraintlayout.widget.ConstraintSet
import androidx.core.os.bundleOf
import androidx.lifecycle.Observer
import androidx.transition.TransitionManager
import com.google.android.gms.maps.GoogleMap
import com.google.android.gms.maps.model.Polygon
import com.google.android.material.bottomsheet.BottomSheetBehavior
import com.like.LikeButton
import com.like.OnLikeListener
import com.netcetera.skopjepulse.Constants
import com.netcetera.skopjepulse.PulseLoadingIndicator
import com.netcetera.skopjepulse.R
import com.netcetera.skopjepulse.base.BaseFragment
import com.netcetera.skopjepulse.base.model.*
import com.netcetera.skopjepulse.base.utils.*
import com.netcetera.skopjepulse.extensions.*
import com.netcetera.skopjepulse.favouritesensors.showFavouriteSensorsPicker
import com.netcetera.skopjepulse.main.MainViewModel
import com.netcetera.skopjepulse.map.mapvisualization.MapMarkersController
import com.netcetera.skopjepulse.map.model.AverageWeeklyDataModel
import com.netcetera.skopjepulse.map.model.BottomSheetPeekViewModel
import com.netcetera.skopjepulse.map.model.GraphModel
import com.netcetera.skopjepulse.map.overallbanner.OverallBannerView
import com.netcetera.skopjepulse.map.preferences.MapPreferencesPopup
import com.netcetera.skopjepulse.showDisclaimerDialog
import it.sephiroth.android.library.xtooltip.ClosePolicy
import it.sephiroth.android.library.xtooltip.Tooltip
import kotlinx.android.synthetic.main.bottom_sheet.*
import kotlinx.android.synthetic.main.bottom_sheet_content_layout.*
import kotlinx.android.synthetic.main.bottom_sheet_default_peek.*
import kotlinx.android.synthetic.main.bottom_sheet_no_sensors_layout.*
import kotlinx.android.synthetic.main.bottom_sheet_sensor_overview_peek.*
import kotlinx.android.synthetic.main.bottom_sheet_sensor_overview_peek.view.*
import kotlinx.android.synthetic.main.map_fragment_layout.*
import kotlinx.android.synthetic.main.map_loading_indicator.*
import kotlinx.android.synthetic.main.overall_banner_layout.*
import kotlinx.android.synthetic.main.weekly_average.*
import org.koin.androidx.viewmodel.ext.android.sharedViewModel
import org.koin.androidx.viewmodel.ext.android.viewModel
import org.koin.core.parameter.parametersOf
import java.text.SimpleDateFormat
import java.util.*
import java.util.concurrent.TimeUnit
import kotlin.collections.ArrayList
import kotlin.math.roundToInt


class MapFragment : BaseFragment<MapViewModel>() {
  override val viewModel: MapViewModel by viewModel { parametersOf(city) }
  private val mainViewModel : MainViewModel by sharedViewModel()

<<<<<<< HEAD
  val city : City by lazy { requireArguments().getParcelable<City>("city")!! }
=======
  lateinit var dataDef:DataDefinition
  lateinit var sensorType:MeasurementType

  private var pastWeekDataLabelForCityName:Boolean = true

  val city : City by lazy { arguments!!.getParcelable<City>("city")!! }
>>>>>>> 9791c73e

  private val loadingIndicator: PulseLoadingIndicator by lazy {
    PulseLoadingIndicator(loadingIndicatorContainer)
  }
  private val mapPreferencesPopup: MapPreferencesPopup by lazy {
    MapPreferencesPopup(requireContext())
  }
  private val graphView: GraphView by lazy {
    GraphView(sensorMeasurementsGraph)
  }
  private lateinit var mapMarkersController: MapMarkersController

  private val overallBanner by lazy {
    OverallBannerView(overallBannerView)
  }

  companion object {
    fun newInstance(city: City) = MapFragment().apply {
      arguments = bundleOf(
        "city" to city
      )
    }
  }
  override fun onCreateView(inflater: LayoutInflater, container: ViewGroup?, savedInstanceState: Bundle?): View? {
    return inflater.inflate(R.layout.map_fragment_layout, container, false)
  }

  override fun onViewCreated(view: View, savedInstanceState: Bundle?) {
    super.onViewCreated(view, savedInstanceState)
    map.onCreate(savedInstanceState)

    // Declarations and interactions
    mapMarkersController = MapMarkersController(map) { viewModel.selectSensor(it) }

    /* Observe on what Measurement Type to show */
    mainViewModel.activeMeasurementType.observe(viewLifecycleOwner, Observer {
      viewModel.showDataForMeasurementType(it)
      sensorType = it
      progressBarForWeeklyAverageData.visibility = View.VISIBLE
      weeklyAverageView.visibility = View.GONE
      setDaysNames()
      viewModel.averageWeeklyData.value?.let { weeklyAverageDataModel ->
        setValueForAverageDailyData(weeklyAverageDataModel)
      }
    })

    viewModel.averageWeeklyData.observe(viewLifecycleOwner) {
        setValueForAverageDailyData(it)
    }

    viewModel.isSpecificSensorSelected.observe(viewLifecycleOwner, Observer {
      pastWeekDataLabelForCityName = it
    })

    viewModel.dataDefinitionDataPublicHelper.observe(viewLifecycleOwner, Observer {
      dataDef = it
      displayUnit()
    })
    // Data observers
    viewModel.overallData.observe(viewLifecycleOwner, overallBanner)
    map.getMapAsync { googleMap ->
      googleMap.applyPulseStyling(requireContext())
      viewModel.preferences.observe(viewLifecycleOwner, Observer {
        googleMap.pulseMapType = it.mapType
      })
      googleMap.updateForCity(city)
      viewModel.mapMarkers.observe(viewLifecycleOwner, Observer { mapMarkersController.showMarkers(it ?: emptyList()) })

      val previousPolygons: MutableList<Polygon> = ArrayList()
      viewModel.mapPolygons.observe(viewLifecycleOwner, Observer { mapPolygons ->
        previousPolygons.forEach { it.remove() }
        previousPolygons.clear()
        mapPolygons.mapTo(previousPolygons) { googleMap.addPolygon(it) }
      })


      googleMap.lifecycleAwareOnMapClickListener(viewLifecycleOwner, GoogleMap.OnMapClickListener {
        viewModel.deselectSensor()
      })
    }

    viewModel.bottomSheetPeek.observe(viewLifecycleOwner, Observer { peekViewModel -> displayPeekContent(peekViewModel) })
    viewModel.graphData.observe(viewLifecycleOwner, Observer { showGraphData(it) })
    viewModel.showNoSensorsFavourited.observe(viewLifecycleOwner, Observer {
      bottomSheetNoSensorsContainer.visibility = if (it == true) View.VISIBLE else View.GONE
    })
    viewModel.favouriteSensorsPicking.observe(viewLifecycleOwner, Observer { (favouriteSensors, otherSensors) ->
      val editFavouriteSensorsClickListener = View.OnClickListener {
        showFavouriteSensorsPicker(favouriteSensors, otherSensors) { newSelectedFavourites, unselectedFavourites ->
          unselectedFavourites.forEach { unfavouritedSensor ->
            viewModel.unFavouriteSensor(unfavouritedSensor)
          }
          newSelectedFavourites.forEach { newFavouritedSensor ->
            viewModel.favouriteSensor(newFavouritedSensor)
          }
        }
      }

      selectSensorsButton.setOnClickListener(editFavouriteSensorsClickListener)
      editSelectedSensors.setOnClickListener(editFavouriteSensorsClickListener)
      sensorFavouriteButtonOverlay.setOnClickListener {
        Tooltip.Builder(requireContext())
          .anchor(sensorFavouriteButtonOverlay, follow = true)
          .text(R.string.tooltip_maximum_sensors_reached)
          .closePolicy(ClosePolicy.TOUCH_ANYWHERE_NO_CONSUME)
          .showDuration(TimeUnit.SECONDS.toMillis(1))
          .arrow(false)
          .overlay(false)
          .create()
          .show(bottomSheetSensorOverview, Tooltip.Gravity.LEFT)
      }
    })


    // Bottom sheet behavioral stuff
    val bottomSheetBehavior = BottomSheetBehavior.from(bottomSheetContainer)
    bottomSheetBehavior.onStateChange(arrayOf(
      dimOnExpand(bottomSheetBackgroundOverlay),
      onExpanded {
        viewModel.loadHistoricalReadings(false)
        displayUnit()
        setDaysNames()
        viewModel.averageWeeklyData.value?.let {
          setValueForAverageDailyData(it)
        }
      }
    )
    )
    peekPull.setOnClickListener { bottomSheetBehavior.toggle() }
    bottomSheetBackgroundOverlay.setOnClickListener { bottomSheetBehavior.toggle() }

    // Pulse loading
    viewModel.showLoading.observe(viewLifecycleOwner, loadingIndicator)

    mapLayersPick.setOnClickListener { anchor ->
      mapPreferencesPopup.toggleShown(anchor)
    }
    viewModel.preferences.observe(viewLifecycleOwner, mapPreferencesPopup)
    mapPreferencesPopup.onPreferenceChange {
      viewModel.updatePreference(it)
    }
    viewModel.selectedSensor.observe(viewLifecycleOwner, Observer {
      setValueForAverageDailyData(viewModel.averageWeeklyData.value)
      setDaysNames()
    })

    overallBanner.onToggled { isOpen ->
      TransitionManager.beginDelayedTransition(mapConstraintLayout)
      ConstraintSet().apply {
        clone(mapConstraintLayout)
        this.connect(R.id.mapLayersPick, ConstraintSet.TOP, R.id.overallBannerView,
            if(isOpen) ConstraintSet.BOTTOM else ConstraintSet.TOP)
      }.applyTo(mapConstraintLayout)
    }

  }

  private fun getBand(intValue: Int): Band? {
    return dataDef.findBandByValue(intValue)
  }

  private fun displayUnit() {
    val tvUnit = view?.findViewById<TextView>(R.id.tvUnit)
    if (pastWeekDataLabelForCityName){
      tvUnit?.text = resources.getString(R.string.past_week_for_whole_city, mainViewModel.activeCity.value?.name?.capitalize(), dataDef.unit)
    }else {
      tvUnit?.text = resources.getString(R.string.past_week_for_specific_sensor, dataDef.unit)
    }
  }

  private fun setValueForAverageDailyData(dataModel: AverageWeeklyDataModel?) {
    val cal = Calendar.getInstance()
    val listOfTextViewsForValues = listOf(valueSevenDaysAgo, valueSixDaysAgo, valueFiveDaysAgo, valueFourDaysAgo, valueThreeDaysAgo, valueTwoDaysAgo, valueOneDayAgo)
    val listOColorViews = listOf(colorSevenDaysAgo, colorSixDaysAgo, colorFiveDaysAgo, colorFourDaysAgo, colorThreeDaysAgo, colorTwoDaysAgo, colorOneDayAgo)

    setInitialDataToNotAvailable()

    val format = SimpleDateFormat(Constants.MONTH_DAY_YEAR_DATE_FORMAT)
    dataModel?.data?.let { readings ->
      readings.forEach { sensorReading ->
        val dateOfSensorToString = sensorReading.getMonthAndDayFromStamp() + " " + sensorReading.getYearFromStamp()
        cal.add(Calendar.DATE, -7)
        for (i in 0..6) {
          val iteratingDate = format.format(cal.time)
          if (dateOfSensorToString == iteratingDate) {
            listOfTextViewsForValues[i].text = sensorReading.value.toInt().toString()
            val band = getBand(sensorReading.value.toInt())
            listOfTextViewsForValues[i].setTextColor(band!!.legendColor)
            listOColorViews[i].setBackgroundColor(band.legendColor)
          }
          cal.add(Calendar.DATE, 1)
        }

      }
      progressBarForWeeklyAverageData.visibility = View.GONE
      weeklyAverageView.visibility = View.VISIBLE
    }
  }

  private fun setDaysNames() {
    val cal = Calendar.getInstance()
    val listOfDaysNames = listOf(nameOneDayAgo, nameTwoDaysAgo, nameThreeDaysAgo, nameFourDaysAgo, nameFiveDaysAgo, nameSixDaysAgo, nameSevenDaysAgo)
    listOfDaysNames.forEach{
      cal.add(Calendar.DATE, -1)
      it.text = SimpleDateFormat("EEE", Locale.ENGLISH).format(cal.time)
    }
  }

  private fun setInitialDataToNotAvailable(){
    val listOfTextViewsForValues = listOf(valueSevenDaysAgo, valueSixDaysAgo, valueFiveDaysAgo, valueFourDaysAgo, valueThreeDaysAgo, valueTwoDaysAgo, valueOneDayAgo)
    val listOfColorViews = listOf(colorSevenDaysAgo, colorSixDaysAgo, colorFiveDaysAgo, colorFourDaysAgo, colorThreeDaysAgo, colorTwoDaysAgo, colorOneDayAgo)

    listOfTextViewsForValues.forEach{
      it.text = resources.getString(R.string.data_not_available)
      it.setTextColor(Color.GRAY)
    }
    listOfColorViews.forEach{
      it.setBackgroundColor(Color.GRAY)
    }
  }

  private fun displayPeekContent(peekViewModel: BottomSheetPeekViewModel) {
    val shownSensorOverview = displaySensorOverview(peekViewModel)
    if (shownSensorOverview) {
      noSensorsSelected.gone()
      hasSelectedSensors.gone()
    } else {
      noSensorsSelected.visible(!peekViewModel.hasFavouriteSensors)
      hasSelectedSensors.visible(peekViewModel.hasFavouriteSensors)
    }
    updatePeekHeight()
  }

  private fun displaySensorOverview(peekViewModel: BottomSheetPeekViewModel): Boolean {
    val sensorOverviewModel = peekViewModel.sensorOverviewModel
    if (sensorOverviewModel != null) {
      bottomSheetSensorOverview.visible()
      bottomSheetSensorOverview.sensorTitle.setCompoundDrawablesWithIntrinsicBounds(
        sensorOverviewModel.sensor.type.drawableRes ?: 0,
        0, 0, 0)
      bottomSheetSensorOverview.sensorTitle.text = sensorOverviewModel.sensor.description.toUpperCase()
      bottomSheetSensorOverview.sensorMeasurement.text = sensorOverviewModel.measurement.roundToInt().toString()
      bottomSheetSensorOverview.sensorMeasurementUnit.text = sensorOverviewModel.measurementUnit
      bottomSheetSensorOverview.sensorMeasurementTime.text = SimpleDateFormat("HH:mm", Locale.US).format(sensorOverviewModel.timestamp)
      bottomSheetSensorOverview.sensorMeasurementDate.text = SimpleDateFormat("dd.MM.yyyy", Locale.US).format(sensorOverviewModel.timestamp)

      bottomSheetSensorOverview.sensorFavouriteButton.isLiked = sensorOverviewModel.favourite
      if (!peekViewModel.canAddMoreFavouriteSensors && !sensorOverviewModel.favourite) {
        bottomSheetSensorOverview.sensorFavouriteButton.isEnabled = false
        bottomSheetSensorOverview.sensorFavouriteButtonOverlay.visible()
      } else {
        bottomSheetSensorOverview.sensorFavouriteButton.isEnabled = true
        bottomSheetSensorOverview.sensorFavouriteButtonOverlay.gone()
        bottomSheetSensorOverview.sensorFavouriteButton.setOnLikeListener(object : OnLikeListener {
          override fun liked(likeButton: LikeButton?) {
            viewModel.favouriteSensor(sensorOverviewModel.sensor)
          }

          override fun unLiked(likeButton: LikeButton?) {
            viewModel.unFavouriteSensor(sensorOverviewModel.sensor)
          }
        })
      }
      return true
    } else {
      bottomSheetSensorOverview.gone()
      return false
    }
  }

  private fun showGraphData(it: GraphModel?) {
    if (it != null) {
      graphView.setGraphModel(it)
    } else {
      graphView.clearGraph()
    }
  }

  override fun onStart() {
    super.onStart()
    viewModel.refreshData(false)
    map.onStart()
  }

  override fun onResume() {
    super.onResume()
    map.onResume()
  }

  private fun updatePeekHeight() {
    peekContainer.post {
      map?.getMapAsync { googleMap ->
        if(bottomSheetContainer != null) {
          val bottomSheetBehavior = BottomSheetBehavior.from(bottomSheetContainer)
          ValueAnimator.ofInt(bottomSheetBehavior.peekHeight, peekContainer.height).apply {
            duration = 100
            interpolator = AccelerateDecelerateInterpolator()
            addUpdateListener {
              bottomSheetBehavior.peekHeight = it.animatedValue as Int
              googleMap.setPadding(0, 0, 0, it.animatedValue as Int)
              if(crowdsourcingDisclaimerText != null) {
                val params = crowdsourcingDisclaimerText.layoutParams as ConstraintLayout.LayoutParams
                params.setMargins(0, 0, 8, it.animatedValue as Int + 8)
                crowdsourcingDisclaimerText.layoutParams = params
                crowdsourcingDisclaimerText.setOnClickListener { view ->
                  showDisclaimerDialog(view.context)
                }
              }
            }
          }.start()
        }
      }
    }
  }

  override fun onSaveInstanceState(outState: Bundle) {
    map.onSaveInstanceState(outState)
    super.onSaveInstanceState(outState)
  }

  override fun onPause() {
    map.onPause()
    super.onPause()
  }

  override fun onStop() {
    map.onStop()
    super.onStop()
  }
}

data class MeasurementOverviewModel(val measurement: Double, val dataDefinition: DataDefinition)<|MERGE_RESOLUTION|>--- conflicted
+++ resolved
@@ -60,16 +60,12 @@
   override val viewModel: MapViewModel by viewModel { parametersOf(city) }
   private val mainViewModel : MainViewModel by sharedViewModel()
 
-<<<<<<< HEAD
-  val city : City by lazy { requireArguments().getParcelable<City>("city")!! }
-=======
   lateinit var dataDef:DataDefinition
   lateinit var sensorType:MeasurementType
 
   private var pastWeekDataLabelForCityName:Boolean = true
 
-  val city : City by lazy { arguments!!.getParcelable<City>("city")!! }
->>>>>>> 9791c73e
+  val city : City by lazy { requireArguments().getParcelable<City>("city")!! }
 
   private val loadingIndicator: PulseLoadingIndicator by lazy {
     PulseLoadingIndicator(loadingIndicatorContainer)
@@ -93,6 +89,7 @@
       )
     }
   }
+
   override fun onCreateView(inflater: LayoutInflater, container: ViewGroup?, savedInstanceState: Bundle?): View? {
     return inflater.inflate(R.layout.map_fragment_layout, container, false)
   }
