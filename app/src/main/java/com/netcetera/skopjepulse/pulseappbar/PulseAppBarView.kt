--- conflicted
+++ resolved
@@ -18,17 +18,10 @@
 
   fun onCitySelectRequest(citySelectRequestListener: () -> Unit) {
     this.selectedCityListener = citySelectRequestListener
-<<<<<<< HEAD
     pulseAppBarView.pulseCityPicker.apply {
       visibility = View.VISIBLE
-=======
-
-    pulseAppBarView.pulseCityPicker.apply {
-      setImageResource(R.drawable.ic_arrow_drop_up_24)
->>>>>>> b0960b32
     }
   }
-
 
 
   fun displayNoCityName() {
@@ -49,12 +42,9 @@
       text = name
       visibility = View.VISIBLE
     }
-<<<<<<< HEAD
 
     pulseAppBarView.pulseCityPicker.apply {
       visibility = View.VISIBLE
     }
-=======
->>>>>>> b0960b32
   }
 }