<?xml version="1.0" encoding="utf-8"?>
<androidx.cardview.widget.CardView
  xmlns:android="http://schemas.android.com/apk/res/android"
  xmlns:app="http://schemas.android.com/apk/res-auto"
  xmlns:tools="http://schemas.android.com/tools"
  android:layout_width="match_parent"
  android:layout_height="wrap_content"
  app:cardBackgroundColor="@color/pulse_app_bar_color"
  android:fitsSystemWindows="true">

  <androidx.constraintlayout.widget.ConstraintLayout
    android:layout_width="match_parent"
    android:layout_height="wrap_content"
    android:gravity="center_vertical"
    android:orientation="horizontal">

    <TextView
      android:id="@+id/townLabel"
      android:layout_width="wrap_content"
      android:layout_height="wrap_content"
      android:textSize="15sp"
      android:textColor="@color/pulse_town_label"
      android:fontFamily="sans-serif-medium"
      android:paddingLeft="10dp"
      android:paddingRight="10dp"
      android:paddingTop="5dp"
      android:paddingBottom="5dp"
      android:visibility="gone"
      app:layout_constraintStart_toStartOf="parent"
      app:layout_constraintBottom_toBottomOf="@id/pulseAppbarLogo"
      app:layout_constraintTop_toTopOf="@id/pulseAppbarLogo"
      tools:text="SKOPJE"
      tools:visibility="visible"/>

    <ImageView
      android:id="@+id/pulseCityPicker"
      android:layout_width="wrap_content"
      android:layout_height="wrap_content"
      android:clickable="true"
      android:debuggable="true"
      android:focusable="true"
<<<<<<< HEAD
      android:src="@drawable/ic_arrow_drop_down"
      app:layout_constraintBottom_toTopOf="@+id/measurementTypeTabBarView"
      app:layout_constraintStart_toEndOf="@+id/townLabel"
      app:layout_constraintTop_toTopOf="parent"
      android:visibility="gone"/>
=======
      android:src="@drawable/ic_arrow_drop_down_24"
      app:layout_constraintBottom_toTopOf="@id/measurementTypeTabBarView"
      app:layout_constraintStart_toEndOf="@id/townLabel"
      app:layout_constraintTop_toTopOf="parent"
      android:contentDescription="city picker arrow" />
>>>>>>> b0960b32

    <ImageView
      android:id="@+id/pulseAppbarLogo"
      android:layout_width="wrap_content"
      android:layout_height="wrap_content"
      android:layout_marginBottom="8dp"
      android:layout_marginTop="8dp"
      android:clickable="true"
      android:src="@drawable/ic_pulseappbar_logo"
      app:layout_constraintBottom_toTopOf="@id/measurementTypeTabBarView"
      app:layout_constraintEnd_toEndOf="@+id/btn_language"
      app:layout_constraintStart_toStartOf="@+id/townLabel"
      app:layout_constraintTop_toTopOf="parent"
      app:layout_constraintVertical_bias="1.0"
      android:debuggable="true"
      android:focusable="true"
      android:contentDescription="pulse eco logo" />

    <ImageView
      android:id="@+id/btn_language"
      android:layout_width="wrap_content"
      android:layout_height="wrap_content"
      android:background="?android:selectableItemBackgroundBorderless"
      android:clickable="true"
      android:focusable="true"
      android:paddingBottom="5dp"
      android:paddingLeft="10dp"
      android:paddingRight="10dp"
      android:paddingTop="5dp"
      android:src="@drawable/ic_language"
      app:layout_constraintEnd_toEndOf="parent"
      app:layout_constraintBottom_toBottomOf="@id/pulseAppbarLogo"
      app:layout_constraintTop_toTopOf="@id/pulseAppbarLogo"
      android:contentDescription="language picker" />

    <com.netcetera.skopjepulse.pulseappbar.MeasurementTypeTabBarView
      android:id="@+id/measurementTypeTabBarView"
      android:layout_width="match_parent"
      android:layout_height="wrap_content"
      tools:layout_height="20dp"
      tools:layout_editor_absoluteX="10dp"
      app:layout_constraintBottom_toBottomOf="parent"/>
  </androidx.constraintlayout.widget.ConstraintLayout>
</androidx.cardview.widget.CardView><|MERGE_RESOLUTION|>--- conflicted
+++ resolved
@@ -39,19 +39,11 @@
       android:clickable="true"
       android:debuggable="true"
       android:focusable="true"
-<<<<<<< HEAD
       android:src="@drawable/ic_arrow_drop_down"
       app:layout_constraintBottom_toTopOf="@+id/measurementTypeTabBarView"
       app:layout_constraintStart_toEndOf="@+id/townLabel"
       app:layout_constraintTop_toTopOf="parent"
       android:visibility="gone"/>
-=======
-      android:src="@drawable/ic_arrow_drop_down_24"
-      app:layout_constraintBottom_toTopOf="@id/measurementTypeTabBarView"
-      app:layout_constraintStart_toEndOf="@id/townLabel"
-      app:layout_constraintTop_toTopOf="parent"
-      android:contentDescription="city picker arrow" />
->>>>>>> b0960b32
 
     <ImageView
       android:id="@+id/pulseAppbarLogo"
@@ -67,8 +59,7 @@
       app:layout_constraintTop_toTopOf="parent"
       app:layout_constraintVertical_bias="1.0"
       android:debuggable="true"
-      android:focusable="true"
-      android:contentDescription="pulse eco logo" />
+      android:focusable="true" />
 
     <ImageView
       android:id="@+id/btn_language"
@@ -84,8 +75,7 @@
       android:src="@drawable/ic_language"
       app:layout_constraintEnd_toEndOf="parent"
       app:layout_constraintBottom_toBottomOf="@id/pulseAppbarLogo"
-      app:layout_constraintTop_toTopOf="@id/pulseAppbarLogo"
-      android:contentDescription="language picker" />
+      app:layout_constraintTop_toTopOf="@id/pulseAppbarLogo"/>
 
     <com.netcetera.skopjepulse.pulseappbar.MeasurementTypeTabBarView
       android:id="@+id/measurementTypeTabBarView"
