<?xml version="1.0" encoding="utf-8"?>

  <androidx.coordinatorlayout.widget.CoordinatorLayout
    android:layout_width="match_parent"
    android:layout_height="match_parent"
    xmlns:android="http://schemas.android.com/apk/res/android"
    xmlns:app="http://schemas.android.com/apk/res-auto">

    <LinearLayout
      android:layout_width="match_parent"
      android:layout_height="match_parent"
      android:background="@color/white"
      android:orientation="vertical">

      <include
        android:id="@+id/errorView"
        layout="@layout/simple_error_layout"
        app:layout_constraintTop_toTopOf="parent"
        />

      <androidx.swiperefreshlayout.widget.SwipeRefreshLayout
        android:id="@+id/citySelectRefreshView"
        android:overScrollMode="never"
        android:layout_width="match_parent"
        android:layout_height="0dp"
        android:layout_weight="1"
        >

        <androidx.core.widget.NestedScrollView
          android:layout_width="match_parent"
          android:layout_height="wrap_content">

          <LinearLayout
            android:layout_width="match_parent"
            android:layout_height="match_parent"
            android:orientation="vertical">

            <LinearLayout
              android:id="@+id/currentlySelectedLinearLayout"
              android:layout_width="match_parent"
              android:layout_height="match_parent"
              android:orientation="vertical"
              android:visibility="visible">

              <include
                android:id="@+id/currentlySelectedView"
                layout="@layout/currently_selected"
                />

              <androidx.recyclerview.widget.RecyclerView
                android:overScrollMode="never"
                android:id="@+id/currentlyCityRecyclerView"
                android:layout_width="match_parent"
                android:layout_height="wrap_content"
                android:scrollbars="vertical"
                >

              </androidx.recyclerview.widget.RecyclerView>

            </LinearLayout>

            <LinearLayout
              android:id="@+id/historyLinearLayout"
              android:layout_width="match_parent"
              android:layout_height="match_parent"
              android:orientation="vertical"
              android:visibility="visible">

              <include
                android:id="@+id/historyView"
                layout="@layout/history"
                />

              <include
                android:id="@+id/emptyHistory"
                layout="@layout/empty_history"
                android:visibility="gone"
                />

              <androidx.recyclerview.widget.RecyclerView
                android:overScrollMode="never"
                android:id="@+id/historySelectRecyclerView"
                android:layout_width="match_parent"
                android:layout_height="wrap_content"
                android:scrollbars="vertical"
                >

              </androidx.recyclerview.widget.RecyclerView>

            </LinearLayout>

          </LinearLayout>

        </androidx.core.widget.NestedScrollView>

      </androidx.swiperefreshlayout.widget.SwipeRefreshLayout>

      <LinearLayout
        android:id="@+id/linearLayoutAddNewCity"
        android:layout_width="match_parent"
        android:layout_height="wrap_content"
<<<<<<< HEAD
        android:layout_gravity="center"
        android:text="@string/add_city_button"
        android:textColor="@color/purple"
        android:textStyle="bold" />
=======
        android:background="@drawable/shadow_for_linear_layout"
        android:orientation="vertical">

        <ImageView
          android:layout_width="wrap_content"
          android:layout_height="wrap_content"
          android:layout_gravity="center"
          android:layout_marginTop="@dimen/component_inner_spacing"
          android:src="@drawable/ic_add_new_city" />

        <TextView
          android:id="@+id/addCityText"
          android:layout_width="wrap_content"
          android:layout_height="wrap_content"
          android:layout_gravity="center"
          android:text="@string/add_city"
          android:textColor="@color/purple"
          android:textStyle="bold" />
      </LinearLayout>

>>>>>>> 8ed4cf46
    </LinearLayout>

  </androidx.coordinatorlayout.widget.CoordinatorLayout><|MERGE_RESOLUTION|>--- conflicted
+++ resolved
@@ -99,12 +99,6 @@
         android:id="@+id/linearLayoutAddNewCity"
         android:layout_width="match_parent"
         android:layout_height="wrap_content"
-<<<<<<< HEAD
-        android:layout_gravity="center"
-        android:text="@string/add_city_button"
-        android:textColor="@color/purple"
-        android:textStyle="bold" />
-=======
         android:background="@drawable/shadow_for_linear_layout"
         android:orientation="vertical">
 
@@ -120,12 +114,11 @@
           android:layout_width="wrap_content"
           android:layout_height="wrap_content"
           android:layout_gravity="center"
-          android:text="@string/add_city"
+          android:text="@string/add_city_button"
           android:textColor="@color/purple"
           android:textStyle="bold" />
       </LinearLayout>
 
->>>>>>> 8ed4cf46
     </LinearLayout>
 
   </androidx.coordinatorlayout.widget.CoordinatorLayout>